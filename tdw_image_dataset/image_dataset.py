import os
from secrets import token_urlsafe
from pathlib import Path
import json
from datetime import datetime
from threading import Thread
from time import time
from typing import List, Dict, Tuple, Optional, Union
from zipfile import ZipFile
from distutils import dir_util
import numpy as np
from tqdm import tqdm
from tdw.controller import Controller
from tdw.tdw_utils import TDWUtils
from tdw.output_data import OutputData, Occlusion, Images, ImageSensors, Transforms, Version
from tdw.librarian import ModelLibrarian, MaterialLibrarian, HDRISkyboxLibrarian, ModelRecord, HDRISkyboxRecord
from tdw.scene.scene_bounds import SceneBounds
from tdw.scene.room_bounds import RoomBounds
from tdw.release.pypi import PyPi
from tdw_image_dataset.image_position_avatar_object import ImagePositionAvatarObject

# The required version of TDW.
REQUIRED_TDW_VERSION: str = "1.8.25"
RNG: np.random.RandomState = np.random.RandomState(0)


class ImageDataset(Controller):
    """
    Generate image datasets. Each image will have a single object in the scene in a random position and orientation.
    Optionally, the scene might have variable lighting and the object might have variable visual materials.

    The image dataset includes all models in a model library (the default library is models_core.json) sorted by wnid and model name.
    """

    """:class_var
    The ID of the avatar.
    """
    AVATAR_ID: str = "a"

    def __init__(self,
                 output_directory: Union[str, Path],
                 port: int = 1071,
                 launch_build: bool = False,
                 materials: bool = False,
                 new: bool = False,
                 screen_width: int = 256,
                 screen_height: int = 256,
                 output_scale: float = 1,
                 hdri: bool = True,
                 show_objects: bool = True,
                 clamp_rotation: bool = True,
                 max_height: float = 0.5,
                 occlusion: float = 0.45,
                 less_dark: bool = True,
                 id_pass: bool = False,
                 overwrite: bool = True,
                 do_zip: bool = True,
                 train: int = 1300000,
                 val: int = 50000,
                 library: str = "models_core.json",
                 random_seed: int = 0):
        """
        :param output_directory: The path to the root output directory.
        :param port: The port used to connect to the build.
        :param launch_build: If True, automatically launch the build. Always set this to False on a Linux server.
        :param materials: If True, set random visual materials for each sub-mesh of each object.
        :param new: If True, clear the list of models that have already been used.
        :param screen_width: The screen width of the build in pixels.
        :param screen_height: The screen height of the build in pixels.
        :param output_scale: Scale the images by this factor before saving to disk.
        :param hdri: If True, use a random HDRI skybox per frame.
        :param show_objects: If True, show objects.
        :param clamp_rotation: If true, clamp the rotation to +/- 30 degrees around each axis.
        :param max_height: The percentage of the environment height that is the ceiling for the avatar and object. Must be between 0 and 1.
        :param occlusion: The occlusion threshold. Lower value = slower FPS, better composition. Must be between 0 and 1.
        :param less_dark: If True, there will be more daylight exterior skyboxes (requires hdri == True)
        :param id_pass: If True, send and save the _id pass.
        :param overwrite: If True, overwrite existing images.
        :param do_zip: If True, zip the directory at the end.
        :param train: The number of train images.
        :param val: The number of val images.
        :param library: The path to the library records file.
        :param random_seed: The random seed.
        """

        global RNG
        RNG = np.random.RandomState(random_seed)

        if isinstance(output_directory, str):
            """:field
            The root output directory.
            """
            self.output_directory: Path = Path(output_directory)
        else:
            self.output_directory: Path = output_directory
        if not self.output_directory.exists():
            self.output_directory.mkdir(parents=True)
        """:field
        The images output directory.
        """
        self.images_directory: Path = self.output_directory.joinpath("images")
        if not self.images_directory.exists():
            self.images_directory.mkdir(parents=True)
        """:field
        The path to the metadata file.
        """
        self.metadata_path: Path = self.output_directory.joinpath("metadata.txt")

        """:field
        The width of the build screen in pixels.
        """
        self.screen_width: int = screen_width
        """:field
        The height of the screen in pixels.
        """
        self.screen_height: int = screen_height
        """:field
        Scale all images to this size in pixels before writing to disk.
        """
        self.output_size: Tuple[int, int] = (int(screen_width * output_scale), int(screen_height * output_scale))
        """:field
        If True, scale images before writing to disk.
        """
        self.scale: bool = output_scale != 1
        """:field
        If True, show objects.
        """
        self.show_objects: bool = show_objects
        """:field
        If true, clamp the rotation to +/- 30 degrees around each axis.
        """
        self.clamp_rotation: bool = clamp_rotation
        """:field
        The percentage of the environment height that is the ceiling for the avatar and object. Must be between 0 and 1.
        """
        self.max_height: float = max_height
        """:field
        The occlusion threshold. Lower value = slower FPS, better composition. Must be between 0 and 1.
        """
        self.occlusion: float = occlusion
        """:field
        If True, send and save the _id pass.
        """
        self.id_pass: bool = id_pass
        """:field
        If True, overwrite existing images.
        """
        self.overwrite: bool = overwrite
        """:field
        If True, zip the directory at the end.
        """
        self.do_zip: bool = do_zip
        """:field
        The number of train images.
        """
        self.train: int = train
        """:field
        The number of val images.
        """
        self.val: int = val

        assert 0 < max_height <= 1.0, f"Invalid max height: {max_height}"
        assert 0 < occlusion <= 1.0, f"Invalid occlusion threshold: {occlusion}"

        """:field
        If True, there will be more daylight exterior skyboxes (requires hdri == True)
        """
        self.less_dark: bool = less_dark
        """:field
        Cached model substructure data.
        """
        self.substructures: Dict[str, List[dict]] = dict()
        """:field
        Cached initial (canonical) rotations per model.
        """
        self.initial_rotations: Dict[str, Dict[str, float]] = dict()
        """:field
        If True, clear the list of models that have already been used.
        """
        self.new: bool = new
        """:field
        If True, set random visual materials for each sub-mesh of each object.
        """
        self.materials: bool = materials

        super().__init__(port=port, launch_build=launch_build, check_version=False)
        resp = self.communicate({"$type": "send_version"})
        for i in range(len(resp) - 1):
            if OutputData.get_data_type_id(resp[i]) == "vers":
                build_version = Version(resp[i]).get_tdw_version()
                PyPi.required_tdw_version_is_installed(build_version=build_version,
                                                       required_version=REQUIRED_TDW_VERSION,
                                                       comparison=">=")

        self.model_librarian = ModelLibrarian(library=library)
        self.material_librarian = MaterialLibrarian("materials_low.json")
        self.hdri_skybox_librarian = HDRISkyboxLibrarian()
        """:field
        Cached skybox records.
        """
        self.skyboxes: Optional[List[HDRISkyboxRecord]] = None
        # Get skybox records.
        if hdri:
            self.skyboxes: List[HDRISkyboxRecord] = self.hdri_skybox_librarian.records
            # Prefer exterior daytime skyboxes by adding them multiple times to the list.
            if self.less_dark:
                temp = self.skyboxes[:]
                for skybox in temp:
                    if skybox.location != "interior" and skybox.sun_elevation >= 145:
                        self.skyboxes.append(skybox)

    def initialize_scene(self, scene_command) -> SceneBounds:
        """
        Initialize the scene.

        :param scene_command: The command to load the scene.

        :return: The [`SceneBounds`](https://github.com/threedworld-mit/tdw/blob/master/Documentation/python/scene_bounds.md) of the scene.
        """

        # Initialize the scene.
        # Add the avatar.
        commands = [scene_command,
                    {"$type": "create_avatar",
                     "type": "A_Img_Caps_Kinematic",
                     "id": ImageDataset.AVATAR_ID}]
        # Disable physics.
        # Enable jpgs.
        # Set FOV.
        # Set clipping planes.
        # Set AA.
        # Set aperture.
        # Disable vignette.
        commands.extend([{"$type": "simulate_physics",
                          "value": False},
                         {"$type": "set_img_pass_encoding",
                          "value": False},
                         {'$type': 'set_field_of_view',
                          'field_of_view': 60},
                         {'$type': 'set_camera_clipping_planes',
                          'far': 160,
                          'near': 0.01},
                         {"$type": "set_anti_aliasing",
                          "mode": "subpixel"},
                         {"$type": "set_aperture",
                          "aperture": 70},
                         {'$type': 'set_vignette',
                          'enabled': False},
                         {"$type": "send_environments"}])

        # If we're using HDRI skyboxes, send additional favorable post-process commands.
        if self.skyboxes is not None:
            commands.extend([{"$type": "set_post_exposure",
                              "post_exposure": 0.6},
                             {"$type": "set_contrast",
                              "contrast": -20},
                             {"$type": "set_saturation",
                              "saturation": 10},
                             {"$type": "set_screen_space_reflections",
                              "enabled": False},
                             {"$type": "set_shadow_strength",
                              "strength": 1.0}])
        # Send the commands.
        resp = self.communicate(commands)
        return SceneBounds(resp)

    def generate_metadata(self, scene_name: str) -> None:
        """
        Generate a metadata file for this dataset.

        :param scene_name: The scene name.
        """

        data = {"dataset": str(self.output_directory.resolve()),
                "scene": scene_name,
                "train": self.train,
                "val": self.val,
                "materials": self.materials is not None,
                "hdri": self.skyboxes is not None,
                "screen_width": self.screen_width,
                "screen_height": self.screen_height,
                "output_scale": self.scale,
                "clamp_rotation": self.clamp_rotation,
                "show_objects": self.show_objects,
                "max_height": self.max_height,
                "occlusion": self.occlusion,
                "less_dark": self.less_dark,
                "start": datetime.now().strftime("%H:%M %d.%m.%y")}
        self.metadata_path.write_text(json.dumps(data, sort_keys=True, indent=4))

    def run(self, scene_name: str) -> None:
        """
        Generate the dataset.

        :param scene_name: The scene name.
        """

        # Create the metadata file.
        self.generate_metadata(scene_name=scene_name)

        # Initialize the scene.
        scene_bounds: SceneBounds = self.initialize_scene(self.get_add_scene(scene_name))

        # Fetch the WordNet IDs.
        wnids = self.model_librarian.get_model_wnids()
        # Remove any wnids that don't have valid models.
        wnids = [w for w in wnids if len(
            [r for r in self.model_librarian.get_all_models_in_wnid(w) if not r.do_not_use]) > 0]

        # Set the number of train and val images per wnid.
        num_train = self.train / len(wnids)
        num_val = self.val / len(wnids)

        # Create the progress bar.
        pbar = tqdm(total=len(wnids))

        # If this is a new dataset, remove the previous list of completed models.
        done_models_path: Path = self.output_directory.joinpath("processed_records.txt")
        if self.new and done_models_path.exists():
            done_models_path.unlink()

        # Get a list of models that have already been processed.
        processed_model_names: List[str] = []
        if done_models_path.exists():
            processed_model_names = done_models_path.read_text(encoding="utf-8").split("\n")

        # Iterate through each wnid.
        for w, q in zip(wnids, range(len(wnids))):
            # Update the progress bar.
            pbar.set_description(w)

            # Get all valid models in the wnid.
            records = self.model_librarian.get_all_models_in_wnid(w)
            records = [r for r in records if not r.do_not_use]

            # Get the train and val counts.
            train_count = [len(a) for a in np.array_split(
                np.arange(num_train), len(records))][0]
            val_count = [len(a) for a in np.array_split(
                np.arange(num_val), len(records))][0]

            # Process each record.
            fps = "nan"
            for record, i in zip(records, range(len(records))):
                # Set the progress bar description to the wnid and FPS.
                pbar.set_description(f"record {i + 1}/{len(records)}, FPS {fps}")

                # Skip models that have already been processed.
                if record.name in processed_model_names:
                    continue

                # Create all of the images for this model.
                dt = self.process_model(record, scene_bounds, train_count, val_count, w)
                fps = round((train_count + val_count) / dt)

                # Mark this record as processed.
                with done_models_path.open("at") as f:
                    f.write(f"\n{record.name}")
            pbar.update(1)
        pbar.close()

        # Add the end time to the metadata file.
        metadata = json.loads(self.metadata_path.read_text())
        end_time = datetime.now().strftime("%H:%M %d.%m.%y")
        if "end" in metadata:
            metadata["end"] = end_time
        else:
            metadata.update({"end": end_time})
        self.metadata_path.write_text(json.dumps(metadata, sort_keys=True, indent=4))

        # Terminate the build.
        if self.overwrite:
            self.communicate({"$type": "terminate"})
        # Zip up the images.
        if self.do_zip:
            self.zip_images()

    def _set_skybox(self, records: List[HDRISkyboxRecord], its_per_skybox: int, hdri_index: int, skybox_count: int) -> Tuple[int, int, Optional[dict]]:
        """
        If it's time, set a new skybox.

        :param records: All HDRI records.
        :param its_per_skybox: Iterations per skybox.
        :param hdri_index: The index in the records list.
        :param skybox_count: The number of images of this model with this skybox.

        :return: Data for setting the skybox.
        """

        # Set a new skybox.
        if skybox_count == 0:
            command = self.get_add_hdri_skybox(records[hdri_index].name)
        # It's not time yet to set a new skybox. Don't send a command.
        else:
            command = None
        skybox_count += 1
        if skybox_count >= its_per_skybox:
            hdri_index += 1
            if hdri_index >= len(records):
                hdri_index = 0
            skybox_count = 0
        return hdri_index, skybox_count, command

    def process_model(self, record: ModelRecord, scene_bounds: SceneBounds, train_count: int, val_count: int, wnid: str) -> float:
        """
        Capture images of a model.

        :param record: The model record.
        :param scene_bounds: The bounds of the scene.
        :param train_count: Number of train images.
        :param val_count: Number of val images.
        :param wnid: The wnid of the record.
        :return The time elapsed.
        """

        image_count = 0

        # Get the filename index. If we shouldn't overwrite any images, start after the last image.
        if not self.overwrite:
            # Check if any images exist.
            wnid_dir = self.images_directory.joinpath(f"train/{wnid}")
            if wnid_dir.exists():
                max_file_index = -1
                for image in wnid_dir.iterdir():
                    if not image.is_file() or image.suffix != ".jpg" \
                            or not image.stem.startswith("img_") or image.stem[4:-5] != record.name:
                        continue
                    image_index = int(image.stem[-4:])
                    if image_index > max_file_index:
                        max_file_index = image_index
                file_index = max_file_index + 1
            else:
                file_index = 0
        else:
            file_index = 0

        image_positions: List[ImagePositionAvatarObject] = []
        o_id = self.get_unique_id()

        # Add the object.
        resp = self.communicate(self.get_object_initialization_commands(record=record, o_id=o_id))
        # Cache the initial rotation of the object.
        if record.name not in self.initial_rotations:
            self.initial_rotations[record.name] = TDWUtils.array_to_vector4(Transforms(resp[0]).get_rotation(0))
        # The index in the HDRI records array.
        hdri_index = 0
        # The number of iterations on this skybox so far.
        skybox_count = 0
        if self.skyboxes:
            # The number of iterations per skybox for this model.
            its_per_skybox = round((train_count + val_count) / len(self.skyboxes))

            # Set the first skybox.
            hdri_index, skybox_count, skybox_command = self._set_skybox(self.skyboxes, its_per_skybox, hdri_index, skybox_count)
            self.communicate(skybox_command)
        else:
            its_per_skybox = 0

        while len(image_positions) < train_count + val_count:
            # Get a random "room".
            room: RoomBounds = scene_bounds.rooms[RNG.randint(0, len(scene_bounds.rooms))]
            # Get the occlusion.
            occlusion, image_position = self.get_occlusion(record.name, o_id, room)
            if occlusion < self.occlusion:
                image_positions.append(image_position)
        # Send images.
        # Set the screen size.
        # Set render quality to maximum.
        commands = [{"$type": "send_images",
                     "frequency": "always"},
                    {"$type": "set_pass_masks",
                     "pass_masks": ["_img", "_id"] if self.id_pass else ["_img"]},
                    {"$type": "set_screen_size",
                     "height": self.screen_height,
                     "width": self.screen_width},
                    {"$type": "set_render_quality",
                     "render_quality": 5}]
        # Hide the object maybe.
        if not self.show_objects:
            commands.append({"$type": "hide_object",
                             "id": o_id})
        self.communicate(commands)

        # Generate images from the cached spatial data.
        t0 = time()
        train = 0
        for p in image_positions:
            # Teleport the avatar.
            # Rotate the avatar's camera.
            # Teleport the object.
            # Rotate the object.
            # Get the response.
            commands = [{"$type": "teleport_avatar_to",
                         "position": p.avatar_position},
                        {"$type": "rotate_sensor_container_to",
                         "rotation": p.camera_rotation},
                        {"$type": "teleport_object",
                         "id": o_id,
                         "position": p.object_position},
                        {"$type": "rotate_object_to",
                         "id": o_id,
                         "rotation": p.object_rotation}]
            # Set the visual materials.
            if self.materials is not None:
                if record.name not in self.substructures:
                    self.substructures[record.name] = record.substructure
                for sub_object in self.substructures[record.name]:
                    for i in range(len(sub_object["materials"])):
                        material_name = self.material_librarian.records[RNG.randint(0, len(self.material_librarian.records))].name
                        commands.extend([self.get_add_material(material_name),
                                         {"$type": "set_visual_material",
                                          "id": o_id,
                                          "material_name": material_name,
                                          "object_name": sub_object["name"],
                                          "material_index": i}])
            # Maybe set a new skybox.
            # Rotate the skybox.
            if self.skyboxes:
                hdri_index, skybox_count, command = self._set_skybox(self.skyboxes, its_per_skybox, hdri_index, skybox_count)
                if command:
                    commands.append(command)
                commands.append({"$type": "rotate_hdri_skybox_by",
                                 "angle": RNG.uniform(0, 360)})

            resp = self.communicate(commands)

            # Create a thread to save the image.
            t = Thread(target=self.save_image, args=(resp, record, file_index, wnid, train, train_count))
            t.daemon = True
            t.start()
            train += 1
            file_index += 1
            image_count += 1
        t1 = time()

        # Stop sending images.
        # Destroy the object.
        # Unload asset bundles.
        self.communicate([{"$type": "send_images",
                           "frequency": "never"},
                          {"$type": "destroy_object",
                           "id": o_id},
                          {"$type": "unload_asset_bundles"}])
        return t1 - t0

    def get_object_initialization_commands(self, record: ModelRecord, o_id: int) -> List[dict]:
        """
        :param record: The model record.
        :param o_id: The object ID.

        :return: Commands for creating and initializing the object.
        """

        s = TDWUtils.get_unit_scale(record)
        # Add the object.
        # Set the screen size to 32x32 (to make the build run faster; we only need the average grayscale values).
        # Toggle off pass masks.
        # Set render quality to minimal.
        # Scale the object to "unit size".
        return [{"$type": "add_object",
                 "name": record.name,
                 "url": record.get_url(),
                 "scale_factor": record.scale_factor,
                 "category": record.wcategory,
                 "rotation": record.canonical_rotation,
                 "id": o_id},
                {"$type": "set_screen_size",
                 "height": 32,
                 "width": 32},
                {"$type": "set_pass_masks",
                 "pass_masks": []},
                {"$type": "set_render_quality",
                 "render_quality": 0},
                {"$type": "scale_object",
                 "id": o_id,
                 "scale_factor": {"x": s, "y": s, "z": s}},
                {"$type": "send_transforms"}]

    def save_image(self, resp, record: ModelRecord, image_count: int, wnid: str, train: int, train_count: int) -> None:
        """
        Save an image.

        :param resp: The raw response data.
        :param record: The model record.
        :param image_count: The image count.
        :param wnid: The wnid.
        :param train: Number of train images so far.
        :param train_count: Total number of train images to generate.
        """

        # Get the directory.
        directory: Path = self.images_directory.joinpath("train" if train < train_count else "val").joinpath(wnid)
        if directory.exists():
            # Try to make the directories. Due to threading, they might already be made.
            try:
                directory.mkdir(parents=True)
            except OSError:
                pass

        # Save the image.
        filename = f"{record.name}_{image_count:04d}"

        # Save the image without resizing.
        if not self.scale:
            TDWUtils.save_images(Images(resp[0]), filename,
                                 output_directory=directory)
        # Resize the image and save it.
        else:
            TDWUtils.save_images(Images(resp[0]), filename,
                                 output_directory=directory,
                                 resize_to=self.output_size)

    def get_occlusion(self, o_name: str, o_id: int, room: RoomBounds) -> Tuple[float, ImagePositionAvatarObject]:
        """
        Get the "real" grayscale value of an image we hope to capture.

        :param o_name: The name of the object.
        :param o_id: The ID of the object.
        :param room: The "room" bounds.

        :return: (grayscale, distance, avatar_position, object_position, object_rotation, avatar_rotation)
        """

        # Get a random position for the avatar.
        a_p = self.get_avatar_position(room=room)
        # Teleport the object.
        commands = self.get_object_position_commands(o_id=o_id, avatar_position=a_p, room=room)
        # Convert the avatar's position to a Vector3.
        a_p = TDWUtils.array_to_vector3(a_p)
        # Teleport the avatar.
        commands.append({"$type": "teleport_avatar_to",
                         "position": a_p})
        # Rotate the object.
        commands.extend(self.get_object_rotation_commands(o_id=o_id, o_name=o_name))
        # Rotate the camera.
        commands.extend(self.get_camera_rotation_commands(o_id=o_id))
        # Request output data.
        commands.extend([{"$type": "send_occlusion",
                          "frequency": "once"},
                         {"$type": "send_image_sensors",
                          "frequency": "once"},
                         {"$type": "send_transforms",
                          "frequency": "once"}])
        # Send the commands.
        resp = self.communicate(commands)

        # Parse the output data:
        # 1. The occlusion value of the image.
        # 2. The camera rotation.
        # 3. The object position and rotation.
        occlusion: float = 0
        cam_rot = None
        o_rot = None
        o_p = None
        for i in range(len(resp) - 1):
            r_id = resp[i][4:8]
            if r_id == b"occl":
                occlusion = Occlusion(resp[i]).get_occluded()
            elif r_id == b"imse":
                cam_rot = ImageSensors(resp[i]).get_sensor_rotation(0)
                cam_rot = {"x": cam_rot[0], "y": cam_rot[1], "z": cam_rot[2], "w": cam_rot[3]}
            elif r_id == b"tran":
<<<<<<< HEAD
                o_rot = TDWUtils.array_to_vector4(Transforms(resp[i]).get_rotation(0))
        return occlusion, ImagePositionAvatarObject(avatar_position=a_p,
                                                    object_position=o_p,
                                                    object_rotation=o_rot,
                                                    camera_rotation=cam_rot)
=======
                transforms = Transforms(resp[i])
                o_rot = TDWUtils.array_to_vector4(transforms.get_rotation(0))
                o_p = TDWUtils.array_to_vector3(transforms.get_position(0))
        return occlusion, ImagePosition(avatar_position=a_p,
                                        object_position=o_p,
                                        object_rotation=o_rot,
                                        camera_rotation=cam_rot)
>>>>>>> d571dff7

    def get_avatar_position(self, room: RoomBounds) -> np.array:
        """
        :param room: The room bounds.

        :return: The position of the avatar for the next image as a numpy array.
        """

        return np.array([RNG.uniform(room.x_min, room.x_max),
                         RNG.uniform(0.4, room.y_max),
                         RNG.uniform(room.z_min, room.z_max)])

    def get_object_position_commands(self, o_id: int, avatar_position: np.array, room: RoomBounds) -> List[dict]:
        """
        :param o_id: The object ID.
        :param avatar_position: The position of the avatar.
        :param room: The room bounds.

        :return: The position of the object for the next image as a numpy array.
        """

        # Get a random distance from the avatar.
        d = RNG.uniform(0.8, 3)
        # Get a random position for the object constrained to the environment bounds.
        o_p = ImageDataset.sample_spherical() * d
        # Clamp the y value to positive.
        o_p[1] = abs(o_p[1])
        o_p = avatar_position + o_p

        # Clamp the y value of the object.
        if o_p[1] > room.y_max:
            o_p[1] = room.y_max
        return [{"$type": "teleport_object",
                 "id": o_id,
                 "position": TDWUtils.array_to_vector3(o_p)}]

    def get_object_rotation_commands(self, o_id: int, o_name: str) -> List[dict]:
        """
        :param o_id: The object ID.
        :param o_name: The object name.

        :return: A list of commands to rotate the object.
        """

        # Add rotation commands. If we're clamping the rotation, rotate the object within +/- 30 degrees on each axis.
        if self.clamp_rotation:
            return [{"$type": "rotate_object_to",
                     "id": o_id,
                     "rotation": self.initial_rotations[o_name]},
                    {"$type": "rotate_object_by",
                     "id": o_id,
                     "angle": RNG.uniform(-30, 30),
                     "axis": "pitch"},
                    {"$type": "rotate_object_by",
                     "id": o_id,
                     "angle": RNG.uniform(-30, 30),
                     "axis": "yaw"},
                    {"$type": "rotate_object_by",
                     "id": o_id,
                     "angle": RNG.uniform(-30, 30),
                     "axis": "roll"}]
        # Set a totally random rotation.
        else:
            return [{"$type": "rotate_object_to",
                     "id": o_id,
                     "rotation": {"x": RNG.uniform(-360, 360),
                                  "y": RNG.uniform(-360, 360),
                                  "z": RNG.uniform(-360, 360),
                                  "w": RNG.uniform(-360, 360)}}]

    def get_camera_rotation_commands(self, o_id: int) -> List[dict]:
        """
        :param o_id: The object ID.

        :return: A list of commands to rotate the camera.
        """

        return [{"$type": "look_at",
                 "object_id": o_id,
                 "use_centroid": True},
                {"$type": "rotate_sensor_container_by",
                 "angle": RNG.uniform(-15, 15),
                 "axis": "pitch"},
                {"$type": "rotate_sensor_container_by",
                 "angle": RNG.uniform(-15, 15),
                 "axis": "yaw"}]

    @staticmethod
    def sample_spherical(npoints=1, ndim=3) -> np.array:
        vec = RNG.randn(ndim, npoints)
        vec /= np.linalg.norm(vec, axis=0)
        return np.array([vec[0][0], vec[1][0], vec[2][0]])

    def zip_images(self) -> None:
        """
        Zip up the images.
        """

        # Use a random token to avoid overwriting zip files.
        token = token_urlsafe(4)
        zip_path = self.output_directory.parent.joinpath(f"images_{token}.zip")

        # Source: https://thispointer.com/python-how-to-create-a-zip-archive-from-multiple-files-or-directory/
        with ZipFile(str(zip_path.resolve()), 'w') as zip_obj:
            # Iterate over all the files in directory
            for folderName, subfolders, filenames in os.walk(str(self.output_directory.resolve())):
                for filename in filenames:
                    # create complete filepath of file in directory
                    file_path = os.path.join(folderName, filename)
                    # Add file to zip
                    zip_obj.write(file_path, os.path.basename(file_path))
        # Remove the original images.
        dir_util.remove_tree(str(self.output_directory.resolve()))<|MERGE_RESOLUTION|>--- conflicted
+++ resolved
@@ -17,7 +17,7 @@
 from tdw.scene.scene_bounds import SceneBounds
 from tdw.scene.room_bounds import RoomBounds
 from tdw.release.pypi import PyPi
-from tdw_image_dataset.image_position_avatar_object import ImagePositionAvatarObject
+from tdw_image_dataset.image_position import ImagePosition
 
 # The required version of TDW.
 REQUIRED_TDW_VERSION: str = "1.8.25"
@@ -434,7 +434,7 @@
         else:
             file_index = 0
 
-        image_positions: List[ImagePositionAvatarObject] = []
+        image_positions: List[ImagePosition] = []
         o_id = self.get_unique_id()
 
         # Add the object.
@@ -610,7 +610,7 @@
                                  output_directory=directory,
                                  resize_to=self.output_size)
 
-    def get_occlusion(self, o_name: str, o_id: int, room: RoomBounds) -> Tuple[float, ImagePositionAvatarObject]:
+    def get_occlusion(self, o_name: str, o_id: int, room: RoomBounds) -> Tuple[float, ImagePosition]:
         """
         Get the "real" grayscale value of an image we hope to capture.
 
@@ -660,13 +660,6 @@
                 cam_rot = ImageSensors(resp[i]).get_sensor_rotation(0)
                 cam_rot = {"x": cam_rot[0], "y": cam_rot[1], "z": cam_rot[2], "w": cam_rot[3]}
             elif r_id == b"tran":
-<<<<<<< HEAD
-                o_rot = TDWUtils.array_to_vector4(Transforms(resp[i]).get_rotation(0))
-        return occlusion, ImagePositionAvatarObject(avatar_position=a_p,
-                                                    object_position=o_p,
-                                                    object_rotation=o_rot,
-                                                    camera_rotation=cam_rot)
-=======
                 transforms = Transforms(resp[i])
                 o_rot = TDWUtils.array_to_vector4(transforms.get_rotation(0))
                 o_p = TDWUtils.array_to_vector3(transforms.get_position(0))
@@ -674,7 +667,6 @@
                                         object_position=o_p,
                                         object_rotation=o_rot,
                                         camera_rotation=cam_rot)
->>>>>>> d571dff7
 
     def get_avatar_position(self, room: RoomBounds) -> np.array:
         """
